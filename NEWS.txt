<<<<<<< HEAD
Version 0.11.0 (02 Apr 2014)
Changes:
 * Ported to astropy (0.3)
 * Added new filters (DivideByExposure, SkyCorrector)
 * Provide custom extension to data types (required to interoperate with GTC)
 * New EnumType that mimicks Enum from Python 3.4
 * numina.QA is now numina.core.QC and it's an Enum
 * Testing recipes AlwaysFailRecipe and AlwaysSuccessRecipe added
 * Extended Requirements (ObservationResultRequirement)
 * Recipes take only one input (of type RecipeRequirement)
 * RecipeResult and RecipeRequirement has a dictionary interface
 * Attributes __requires__  and __provides__ of Recipes removed
=======

 Changes:
  * Initial implementation of FITS Schema
  * Allow plain python types in Product
  * Import ArrayType from PyEmir
  * Import recenter function from PyEmir
  * Handle multiextension FITS in promote_hdulist
 Fixes:
  * Data was not copied back in processing nodes

Version 0.11.0 (02 Apr 2014)
 Changes:
  * Ported to astropy (0.3)
  * Added new filters (DivideByExposure, SkyCorrector)
  * Provide custom extension to data types (required to interoperate with GTC)
  * New EnumType that mimicks Enum from Python 3.4
  * numina.QA is now numina.core.QC and it's an Enum
  * Testing recipes AlwaysFailRecipe and AlwaysSuccessRecipe added
  * Extended Requirements (ObservationResultRequirement)
  * Recipes take only one input (of type RecipeRequirement)
  * RecipeResult and RecipeRequirement has a dictionary interface
  * Attributes __requires__  and __provides__ of Recipes removed
>>>>>>> d2a915dd

Version 0.10.3 (16 Jan 2014)
Changes:
 * Fix typo in reciperesult.py

Version 0.10.2 (08 Nov 2013)
Changes:
 * RecipeRequires and RecipeResult use metaclasses
   instead of hacking __new__

Version 0.10.1 (29 Oct 2013)
Bugfix:
 * Handle gracefully if Cython is missing
 * Cython in Mac does not get numpy_includes

Version 0.10.0 (28 Oct 2013)
Changes:
 * nIR detector modes (Ramp, Fowler, etc.)
 * Instrument load improved

Version 0.9.1 (05 Dec 2012)
Bugfix:
 * Error importing ConfigParserError

Version 0.9.0 (05 Dec 2012)
Changes:
 * Rewritten plugin load system
 * Instrument, Pipeline and Recipe classes changed
 * New CLI interface
    - No need to load instruments.yaml
    - Files are copied from datadir to workdir

Version 0.8.7 (19 Nov 2012)
Bugfixes:
 * FrameInfo can be read from a list or string

Version 0.8.6 (13 Nov 2012)
Bugfixes:
  * Handle 32bits systems without float128

Version 0.8.5 (13 Nov 2012)
Changes:
  * Removed download_url from setup.py
  * Fixed bad handling of badpixels in nIR readout preprocessing routines

Version 0.8.4 (07 Nov 2012)
Changes:
  * Updated tests for ramp_array and fowler_array
  * C module creation compatible with Python3

Version 0.8.3 (24 Sep 2012)
Bugfixes:
  * #109, 110: bugs that prevented installing in Mac OS X

Version 0.8.2 (17 Sep 2012)
Changes:
  * New function 'process_ramp' to process images in follow-up-the-ramp mode
  * Updated to use PyCapsule instead of PyCObject
  * Use PyMem_Malloc aand PyMem_Free where appropriated

Bugfixes:
  * Removed wrong term in weighted sample variance

Version 0.8.1 (12 Jul 2012)

Changes:
  * New functions 'cosmetics' and 'ccdmask' to find bad pixels
  * Pyfits warning about overwritting files hidden


Version 0.8.0 (18 Jun 2012)

Changes:
 
  * new format of the recipe input and recipe results
  * new command 'show' in CLI


Version 0.7.0 (20 May 2012)
---------------------------

Changes:

  * using namespace package numina.pipelines to hold pipelines


Version 0.6.1 (15 May 2012)
---------------------------

Changes:

  * lookup is a generic function
  * added tests for generic
  * fixed a bug in default implementation of generic

Version 0.6.0 (11 May 2012)
---------------------------

Changes:

  * Removed legacy code
  * YAML default serialization format
  * Changes recipe API
  * Added pipelines
  * Supports GCC 4.7


Version 0.5.0 (27 Oct 2011)
---------------------------

Changes:
 * Pyemir split from Numina
 * Bug fixes to work with Pyemir and Pontifex

Version 0.4.2 (07 Oct 2011)
--------------------------

Changes:
 * Fixed error with object mask creation
 * Added numdisplay to required packages

Version 0.4.1 (23 Sep 2011)
---------------------------

Changes:
 * Allows installation using pip

Version 0.4.0 (7 Sep 2011)
--------------------------

Changes:
 * Direct image implemented
 * Minor bugs and fixes
   
Version 0.3.0 (24 Feb 2011)
---------------------------

Changes:
 * Implemented some recipes for detector characterization
 * Full treatment of EMIR detector amplifiers
 * Module names follow PEP8
 * Surface fitting routines
 * Working methods in combine:
   - Median
   - Average
   - Minamax
   - Sigclip
 
Version 0.2.5 (09 Sep 2010)
---------------------------

Changes:
 * Combine internals changed
 * New method to load recipes, based in subclasses
 * Recipe classes announce their capabilities

Version 0.2.4 (08 Jul 2010)
---------------------------

Changes:
 * Parameter-passing API for Recipes has been changed.
 * JSON serialization format has been changed.
 * New functions to request parameters and schema information 
   (numina.recipes.registry and numina.recipes.schema)
 * Parallel version of map (para_map) in numina.worker   
 
Version 0.2.3 (13 Apr 2010) Bugfix release
------------------------------------------

Bugfixes:
 * #94  Missing header files inside src
 * Errors in documentation fixed

Version 0.2.2 (13 Apr 2010) Bugfix release
------------------------------------------

Bugfixes:
 * #91  Error creating object mask in direct_imaging
 * Doctest errors fixed

Enhancements: 
 * #86 Combines images using extinction
 * store function uses custom generic function (is extensible)
 * repository migrated to mercurial

Version 0.2.1
-------------

(15 March 2010, from /pyemir/trunk revision 647)
https://guaix.fis.ucm.es/svn-private/emir/pyemir/tags/0.2.1/

Bugfixes: #89, pkgutil.get_data not present in python 2.5 


Version 0.2.0
-------------

(18 February 2010, from /pyemir/trunk revision 639)
https://guaix.fis.ucm.es/svn-private/emir/pyemir/tags/0.2.0/

direct_image implemented
Multidimensional GuassianProfile with tests
Simulation tools moved to numina


Version 0.1.0
--------------

(08 February 2010, from /pyemir/trunk revision 627)
https://guaix.fis.ucm.es/svn-private/emir/pyemir/tags/0.1.0/

Internal release, it includes the documentation of the Recipes and a bare bones recipe runner
The performance of _combine has been increased in a factor of 2 


Version 0.0.6
-------------
(27 January 2010, from /pyemir/trunk revision 602)
https://guaix.fis.ucm.es/svn-private/emir/pyemir/tags/0.0.6/

Internal release

Version 0.0.5
--------------

(27 January 2010, from /pyemir/trunk revision 596)
https://guaix.fis.ucm.es/svn-private/emir/pyemir/tags/0.0.5/

Bugfixes: #53, false result in direct_image

Version 0.0.4
-------------
(27 January 2010, from /pyemir/trunk revision 595)
https://guaix.fis.ucm.es/svn-private/emir/pyemir/tags/0.0.4/

Internal release

Version 0.0.3
-------------
(26 January 2010, from /pyemir/trunk revision 586)
https://guaix.fis.ucm.es/svn-private/emir/pyemir/tags/0.0.3/

Internal release

Version 0.0.2
-------------
(12 November 2009, from /pyemir/trunk revision 516)
https://guaix.fis.ucm.es/svn-private/emir/pyemir/tags/0.0.2/

Internal release

Version 0.0.1
-------------
(12 March 2009, from /pyemir/trunk revision 413)
https://guaix.fis.ucm.es/svn-private/emir/pyemir/tags/0.0.1/

Internal release<|MERGE_RESOLUTION|>--- conflicted
+++ resolved
@@ -1,4 +1,13 @@
-<<<<<<< HEAD
+Version 0.12.0 (30 Apr 2014)
+ Changes:
+  * Initial implementation of FITS Schema
+  * Allow plain python types in Product
+  * Import ArrayType from PyEmir
+  * Import recenter function from PyEmir
+  * Handle multiextension FITS in promote_hdulist
+ Fixes:
+  * Data was not copied back in processing nodes
+
 Version 0.11.0 (02 Apr 2014)
 Changes:
  * Ported to astropy (0.3)
@@ -11,30 +20,6 @@
  * Recipes take only one input (of type RecipeRequirement)
  * RecipeResult and RecipeRequirement has a dictionary interface
  * Attributes __requires__  and __provides__ of Recipes removed
-=======
-
- Changes:
-  * Initial implementation of FITS Schema
-  * Allow plain python types in Product
-  * Import ArrayType from PyEmir
-  * Import recenter function from PyEmir
-  * Handle multiextension FITS in promote_hdulist
- Fixes:
-  * Data was not copied back in processing nodes
-
-Version 0.11.0 (02 Apr 2014)
- Changes:
-  * Ported to astropy (0.3)
-  * Added new filters (DivideByExposure, SkyCorrector)
-  * Provide custom extension to data types (required to interoperate with GTC)
-  * New EnumType that mimicks Enum from Python 3.4
-  * numina.QA is now numina.core.QC and it's an Enum
-  * Testing recipes AlwaysFailRecipe and AlwaysSuccessRecipe added
-  * Extended Requirements (ObservationResultRequirement)
-  * Recipes take only one input (of type RecipeRequirement)
-  * RecipeResult and RecipeRequirement has a dictionary interface
-  * Attributes __requires__  and __provides__ of Recipes removed
->>>>>>> d2a915dd
 
 Version 0.10.3 (16 Jan 2014)
 Changes:
