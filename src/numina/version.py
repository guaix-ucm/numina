--- conflicted
+++ resolved
@@ -10,8 +10,4 @@
 
 """Numina version."""
 
-<<<<<<< HEAD
-version = '0.31.0'
-=======
-version = '0.32.dev0'
->>>>>>> 764b30ee
+version = '0.32.dev0'