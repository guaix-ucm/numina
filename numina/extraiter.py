#
# Copyright 2008-2014 Universidad Complutense de Madrid
#
# This file is part of Numina
#
# Numina is free software: you can redistribute it and/or modify
# it under the terms of the GNU General Public License as published by
# the Free Software Foundation, either version 3 of the License, or
# (at your option) any later version.
#
# Numina is distributed in the hope that it will be useful,
# but WITHOUT ANY WARRANTY; without even the implied warranty of
# MERCHANTABILITY or FITNESS FOR A PARTICULAR PURPOSE.  See the
# GNU General Public License for more details.
#
# You should have received a copy of the GNU General Public License
# along with Numina.  If not, see <http://www.gnu.org/licenses/>.
#

'''Numina itertools.'''

from six.moves import zip as izip
<<<<<<< HEAD
from six.moves.queue import Queue, Empty
=======
from six.moves import queue as Queue
>>>>>>> 8181fda7


def braid(*iterables):
    '''Return the elements of each iterator in turn until some is exhausted.

    This function is similar to the roundrobin example
    in itertools documentation.

    >>> a = iter([1,2,3,4])
    >>> b = iter(['a', 'b'])
    >>> c = iter([1,1,1,1,'a', 'c'])
    >>> d = iter([1,1,1,1,1,1])
    >>> list(braid(a, b, c, d))
    [1, 'a', 1, 1, 2, 'b', 1, 1]
    '''

    for itbl in izip(*iterables):
        for it in itbl:
            yield it


def iterqueue(qu):
    '''Iterate over a Queue.

    The iteration doesn't block. It calls Queue.get_nowait method

    Example usage:

    >>> qu = Queue()
    >>> qu.put(1)
    >>> qu.put(2)
    >>> qu.put(3)
    >>> for i in iterqueue(qu):
    ...     print i
    ...
    1
    2
    3
    '''
    try:
        while True:
            yield qu.get_nowait()
    except Empty:
        raise StopIteration<|MERGE_RESOLUTION|>--- conflicted
+++ resolved
@@ -20,11 +20,7 @@
 '''Numina itertools.'''
 
 from six.moves import zip as izip
-<<<<<<< HEAD
-from six.moves.queue import Queue, Empty
-=======
-from six.moves import queue as Queue
->>>>>>> 8181fda7
+from six.moves import queue
 
 
 def braid(*iterables):
@@ -53,7 +49,7 @@
 
     Example usage:
 
-    >>> qu = Queue()
+    >>> qu = queue.Queue()
     >>> qu.put(1)
     >>> qu.put(2)
     >>> qu.put(3)
@@ -67,5 +63,5 @@
     try:
         while True:
             yield qu.get_nowait()
-    except Empty:
+    except queue.Empty:
         raise StopIteration