#
# Copyright 2008-2012 Universidad Complutense de Madrid
# 
# This file is part of Numina
# 
# Numina is free software: you can redistribute it and/or modify
# it under the terms of the GNU General Public License as published by
# the Free Software Foundation, either version 3 of the License, or
# (at your option) any later version.
# 
# Numina is distributed in the hope that it will be useful,
# but WITHOUT ANY WARRANTY; without even the implied warranty of
# MERCHANTABILITY or FITNESS FOR A PARTICULAR PURPOSE.  See the
# GNU General Public License for more details.
# 
# You should have received a copy of the GNU General Public License
# along with Numina.  If not, see <http://www.gnu.org/licenses/>.
# 

'''
Recipe requirements
'''

import inspect

from .products import DataProduct


class Requirement(object):
    '''Requirements of Recipes
    
        :param optional: Make the Requirement optional
    
    '''
    def __init__(self, name, value, description, optional=False):
        self.name = name
        self.value = value
        self.description = description
<<<<<<< HEAD
        self.optional = optional

class Parameter(Requirement):
    def __init__(self, name, value, description, optional=False):
        super(Parameter, self).__init__(name, value, description, 
                                        optional=optional)
=======
        self.soft = soft
        
    def lookup(self, params):    
        if self.name in params:
            # FIXME: add validation
            return params[self.name]
        elif self.soft:
            return None
        else:
            return self.value

class Parameter(Requirement):
    def __init__(self, name, value, description, soft=False):
        super(Parameter, self).__init__(name, value, description, soft)
        
        
        
class DataProductParameter(Parameter):
    def __init__(self, name, valueclass, description, soft=False):
        
        self.default = None
        
        if not inspect.isclass(valueclass):
            self.default = valueclass
            valueclass = valueclass.__class__
             
        if not issubclass(valueclass, DataProduct):
            raise TypeError('valueclass must derive from DataProduct')
        
        super(DataProductParameter, self).__init__(name, valueclass, 
                                                   description, soft)

    def lookup(self, params):    
        if self.name in params:
            # FIXME: add validation
            return params[self.name]
        elif self.soft:
            return None
        elif self.default is not None:
            return self.default
        else:
            raise LookupError('parameter %s must be defined' % self.name)
>>>>>>> 2784d0db
<|MERGE_RESOLUTION|>--- conflicted
+++ resolved
@@ -36,33 +36,26 @@
         self.name = name
         self.value = value
         self.description = description
-<<<<<<< HEAD
         self.optional = optional
-
-class Parameter(Requirement):
-    def __init__(self, name, value, description, optional=False):
-        super(Parameter, self).__init__(name, value, description, 
-                                        optional=optional)
-=======
-        self.soft = soft
         
     def lookup(self, params):    
         if self.name in params:
             # FIXME: add validation
             return params[self.name]
-        elif self.soft:
+        elif self.optional:
             return None
         else:
             return self.value
 
 class Parameter(Requirement):
-    def __init__(self, name, value, description, soft=False):
-        super(Parameter, self).__init__(name, value, description, soft)
+    def __init__(self, name, value, description, optional=False):
+        super(Parameter, self).__init__(name, value, 
+description, optional=optional)
         
         
         
 class DataProductParameter(Parameter):
-    def __init__(self, name, valueclass, description, soft=False):
+    def __init__(self, name, valueclass, description, optional=False):
         
         self.default = None
         
@@ -74,7 +67,7 @@
             raise TypeError('valueclass must derive from DataProduct')
         
         super(DataProductParameter, self).__init__(name, valueclass, 
-                                                   description, soft)
+                                                   description, optional)
 
     def lookup(self, params):    
         if self.name in params:
@@ -85,5 +78,4 @@
         elif self.default is not None:
             return self.default
         else:
-            raise LookupError('parameter %s must be defined' % self.name)
->>>>>>> 2784d0db
+            raise LookupError('parameter %s must be defined' % self.name)