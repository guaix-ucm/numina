#
# Copyright 2015-2018 Universidad Complutense de Madrid
#
# This file is part of Numina
#
# SPDX-License-Identifier: GPL-3.0+
# License-Filename: LICENSE.txt
#


"""Numina version."""

<<<<<<< HEAD
version = '0.16.2'
=======
version = '0.17'
>>>>>>> d7882150
<|MERGE_RESOLUTION|>--- conflicted
+++ resolved
@@ -10,8 +10,4 @@
 
 """Numina version."""
 
-<<<<<<< HEAD
-version = '0.16.2'
-=======
-version = '0.17'
->>>>>>> d7882150
+version = '0.17'