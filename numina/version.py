#
# Copyright 2015-2021 Universidad Complutense de Madrid
#
# This file is part of Numina
#
# SPDX-License-Identifier: GPL-3.0+
# License-Filename: LICENSE.txt
#


"""Numina version."""

<<<<<<< HEAD
version = '0.23.2'
=======
version = '0.30.0'
>>>>>>> a29869f7
<|MERGE_RESOLUTION|>--- conflicted
+++ resolved
@@ -10,8 +10,4 @@
 
 """Numina version."""
 
-<<<<<<< HEAD
-version = '0.23.2'
-=======
-version = '0.30.0'
->>>>>>> a29869f7
+version = '0.30.0'