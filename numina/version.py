#
# Copyright 2015-2020 Universidad Complutense de Madrid
#
# This file is part of Numina
#
# SPDX-License-Identifier: GPL-3.0+
# License-Filename: LICENSE.txt
#


"""Numina version."""

<<<<<<< HEAD
version = '0.21'
=======
version = '0.22.3'
>>>>>>> 34d367a2
<|MERGE_RESOLUTION|>--- conflicted
+++ resolved
@@ -10,8 +10,4 @@
 
 """Numina version."""
 
-<<<<<<< HEAD
-version = '0.21'
-=======
-version = '0.22.3'
->>>>>>> 34d367a2
+version = '0.22.3'