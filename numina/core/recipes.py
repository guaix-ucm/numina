#
# Copyright 2008-2015 Universidad Complutense de Madrid
#
# This file is part of Numina
#
# Numina is free software: you can redistribute it and/or modify
# it under the terms of the GNU General Public License as published by
# the Free Software Foundation, either version 3 of the License, or
# (at your option) any later version.
#
# Numina is distributed in the hope that it will be useful,
# but WITHOUT ANY WARRANTY; without even the implied warranty of
# MERCHANTABILITY or FITNESS FOR A PARTICULAR PURPOSE.  See the
# GNU General Public License for more details.
#
# You should have received a copy of the GNU General Public License
# along with Numina.  If not, see <http://www.gnu.org/licenses/>.
#

"""
Basic tools and classes used to generate recipe modules.

A recipe is a class that complies with the *reduction recipe API*:

 * The class must derive from :class:`numina.core.BaseRecipe`.

"""

import logging

from six import with_metaclass

from .. import __version__
from .recipeinout import RecipeResult as RecipeResultClass
from .recipeinout import RecipeInput as RecipeInputClass
from .metarecipes import RecipeType
from .oresult import ObservationResult
from ..dal.stored import ObservingBlock
from ..exceptions import NoResultFound
from .products import ObservationResultType
from .products import InstrumentConfigurationType
from .products import DataProductTag
from .dataholders import Product
from .products import QualityControlProduct


class BaseRecipe(with_metaclass(RecipeType, object)):
    """Base class for all instrument recipes"""

    RecipeResult = RecipeResultClass
    RecipeInput = RecipeInputClass

    def __init__(self, *args, **kwds):
        super(BaseRecipe, self).__init__()
        self.__author__ = 'Unknown'
        self.__version__ = 1
        # These two are maintained
        # for the moment
        self.environ = {}
        self.runinfo = {}
        #
        self.instrument = None
        self.configure(**kwds)

        # Recipe own logger
        self.logger = logging.getLogger('numina')

    def configure(self, **kwds):
        if 'author' in kwds:
            self.__author__ = kwds['author']
        if 'version' in kwds:
            self.__version__ = kwds['version']
        if 'instrument' in kwds:
            self.instrument = kwds['instrument']
        if 'runinfo' in kwds:
            self.runinfo = kwds['runinfo']

    @classmethod
    def create_input(cls, *args, **kwds):
        '''
        Pass the result arguments to the RecipeInput constructor
        '''
        return cls.RecipeInput(*args, **kwds)

    @classmethod
    def create_result(cls, *args, **kwds):
        '''
        Pass the result arguments to the RecipeResult constructor
        '''
        return cls.RecipeResult(*args, **kwds)

    @classmethod
    def requirements(cls):
        return cls.RecipeInput.stored()

    @classmethod
    def products(cls):
        return cls.RecipeResult.stored()

    def run(self, recipe_input):
        return self.create_result()

<<<<<<< HEAD
    # def __call__(self, recipe_input):
    #     '''
    #     Process the result of the observing block with the
    #     Recipe.
    #
    #     :param recipe_input: the input appropriated for the Recipe
    #     :param type: RecipeRequirement
    #     :rtype: a RecipeResult object or an error
    #
    #     '''
    #
    #     try:
    #         result = self.run(recipe_input)
    #     except Exception as exc:
    #         self.logger.error("During recipe execution %s", exc)
    #         return ErrorRecipeResult(
    #             exc.__class__.__name__,
    #             str(exc),
    #             traceback.format_exc()
    #             )
    #     return result
=======
    def __call__(self, recipe_input):
        '''
        Process the result of the observing block with the
        Recipe.

        :param recipe_input: the input appropriated for the Recipe
        :param type: RecipeInput
        :rtype: a RecipeResult object or an error

        '''

        try:
            result = self.run(recipe_input)
        except Exception as exc:
            self.logger.error("During recipe execution %s", exc)
            return ErrorRecipeResult(
                exc.__class__.__name__,
                str(exc),
                traceback.format_exc()
                )
        return result
>>>>>>> 478d9fde

    def set_base_headers(self, hdr):
        '''Set metadata in FITS headers.'''
        hdr['NUMXVER'] = (__version__, 'Numina package version')
        hdr['NUMRNAM'] = (self.__class__.__name__, 'Numina recipe name')
        hdr['NUMRVER'] = (self.__version__, 'Numina recipe version')
        return hdr

    @classmethod
    def build_recipe_input(cls, ob, dal, pipeline='default'):
        """Build a RecipeInput object."""

        result = {}
        # We have to decide if the ob input
        # is a plain description (ObservingBlock)
        # or if it contains the nested results (Obsres)
        #
        # it has to contain the tags corresponding to the observing modes...
        if isinstance(ob, ObservingBlock):
            # We have to build an Obsres
            obsres = dal.obsres_from_oblock_id(ob.id)
        elif isinstance(ob, ObservationResult):
            # We have one
            obsres = ob
        else:
            raise ValueError('ob input is neither a ObservingBlock'
                             ' nor a ObservationResult')

        tags = getattr(obsres, 'tags', {})

        for key, req in cls.requirements().items():

            # First check if the requirement is embedded
            # in the observation result
            # it can happen in GTC

            # Using NoResultFound instead of None
            # None can be a valid result
            val = getattr(obsres, key, NoResultFound)

            if val is not NoResultFound:
                result[key] = val
                continue

            # Then, continue checking the rest

            if isinstance(req.type, ObservationResultType):
                result[key] = obsres
            elif isinstance(req.type, InstrumentConfigurationType):
                # Not sure how to handle this, or if it is needed...
                result[key] = {}
            elif isinstance(req.type, DataProductTag):
                try:
                    prod = dal.search_prod_req_tags(req, obsres.instrument,
                                                    tags, pipeline)
                    result[key] = prod.content
                except NoResultFound:
                    pass
            else:
                # Still not clear what to do with the other types
                try:
                    param = dal.search_param_req(req, obsres.instrument,
                                                 obsres.mode, pipeline)
                    result[key] = param.content
                except NoResultFound:
                    pass

        return cls.create_input(**result)

    # An alias required by GTC
    buildRI = build_recipe_input


<<<<<<< HEAD
class BaseRecipeAutoQC(BaseRecipe):
=======
class BaseRecipeAutoQC(with_metaclass(RecipeType, BaseRecipe)):
>>>>>>> 478d9fde
    """Base class for instrument recipes"""

    qc = Product(QualityControlProduct, dest='qc')<|MERGE_RESOLUTION|>--- conflicted
+++ resolved
@@ -26,11 +26,13 @@
 
 """
 
+import traceback
 import logging
 
 from six import with_metaclass
 
 from .. import __version__
+from .recipeinout import ErrorRecipeResult
 from .recipeinout import RecipeResult as RecipeResultClass
 from .recipeinout import RecipeInput as RecipeInputClass
 from .metarecipes import RecipeType
@@ -75,6 +77,7 @@
         if 'runinfo' in kwds:
             self.runinfo = kwds['runinfo']
 
+
     @classmethod
     def create_input(cls, *args, **kwds):
         '''
@@ -100,29 +103,6 @@
     def run(self, recipe_input):
         return self.create_result()
 
-<<<<<<< HEAD
-    # def __call__(self, recipe_input):
-    #     '''
-    #     Process the result of the observing block with the
-    #     Recipe.
-    #
-    #     :param recipe_input: the input appropriated for the Recipe
-    #     :param type: RecipeRequirement
-    #     :rtype: a RecipeResult object or an error
-    #
-    #     '''
-    #
-    #     try:
-    #         result = self.run(recipe_input)
-    #     except Exception as exc:
-    #         self.logger.error("During recipe execution %s", exc)
-    #         return ErrorRecipeResult(
-    #             exc.__class__.__name__,
-    #             str(exc),
-    #             traceback.format_exc()
-    #             )
-    #     return result
-=======
     def __call__(self, recipe_input):
         '''
         Process the result of the observing block with the
@@ -144,7 +124,6 @@
                 traceback.format_exc()
                 )
         return result
->>>>>>> 478d9fde
 
     def set_base_headers(self, hdr):
         '''Set metadata in FITS headers.'''
@@ -218,11 +197,7 @@
     buildRI = build_recipe_input
 
 
-<<<<<<< HEAD
-class BaseRecipeAutoQC(BaseRecipe):
-=======
 class BaseRecipeAutoQC(with_metaclass(RecipeType, BaseRecipe)):
->>>>>>> 478d9fde
     """Base class for instrument recipes"""
 
     qc = Product(QualityControlProduct, dest='qc')