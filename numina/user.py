#
# Copyright 2008-2012 Universidad Complutense de Madrid
# 
# This file is part of Numina
# 
# Numina is free software: you can redistribute it and/or modify
# it under the terms of the GNU General Public License as published by
# the Free Software Foundation, either version 3 of the License, or
# (at your option) any later version.
# 
# Numina is distributed in the hope that it will be useful,
# but WITHOUT ANY WARRANTY; without even the implied warranty of
# MERCHANTABILITY or FITNESS FOR A PARTICULAR PURPOSE.  See the
# GNU General Public License for more details.
# 
# You should have received a copy of the GNU General Public License
# along with Numina.  If not, see <http://www.gnu.org/licenses/>.
#

'''User command line interface of Numina.'''

import sys
import logging.config
import os
import argparse
from ConfigParser import SafeConfigParser
from ConfigParser import Error as ConfigParserError
from logging import captureWarnings
import inspect
import traceback
import shutil

from numina.treedict import TreeDict
from numina import __version__, obsres_from_dict
from numina.pipeline import init_pipeline_system
from numina.recipes import list_recipes
from numina.pipeline import get_recipe
from numina.serialize import lookup
from numina.xdgdirs import xdg_config_home

_logger = logging.getLogger("numina")

_loggconf = {'version': 1,
             'formatters': {'simple': {'format': '%(levelname)s: %(message)s'},
                            'state': {'format': '%(asctime)s - %(message)s'},
                            'unadorned': {'format': '%(message)s'},
                            'detailed': {'format': '%(name)s %(levelname)s %(message)s'},
                            },
             'handlers': {'unadorned_console': 
                          {'class': 'logging.StreamHandler',                           
                           'formatter': 'unadorned',
                           'level': 'INFO'                           
                            },
                          'simple_console': 
                          {'class': 'logging.StreamHandler',                           
                           'formatter': 'simple',
                           'level': 'INFO'                           
                            },
                          'simple_console_warnings_only': 
                          {'class': 'logging.StreamHandler',                           
                           'formatter': 'simple',
                           'level': 'WARNING'                           
                            },
                          'detailed_console': 
                          {'class': 'logging.StreamHandler',                           
                           'formatter': 'detailed',
                           'level': 'INFO'                           
                            },
                          },
             'loggers': {'numina': {'handlers': ['simple_console'], 'level': 'NOTSET', 'propagate': False},
                         'numina.recipes': {'handlers': ['detailed_console'], 'level': 'NOTSET', 'propagate': False},
                         },
             'root': {'handlers': ['detailed_console'], 'level': 'NOTSET'}
             }

def fully_qualified_name(obj, sep='.'):
    if inspect.isclass(obj):
        return obj.__module__ + sep + obj.__name__
    else:
        return obj.__module__ + sep + obj.__class__.__name__

def mode_list(serializer, args):
    '''Run the list mode of Numina'''
    _logger.debug('list mode')
    for recipeCls in list_recipes():
#        print fully_qualified_name(recipeCls)
        print recipeCls

def main_internal(cls, obsres, 
    instrument, 
    parameters, 
    runinfo, 
    workdir=None):

    csd = os.getcwd()

    if workdir is not None:
        workdir = os.path.abspath(workdir)

    recipe = cls()

    recipe.configure(instrument=instrument,
                    parameters=parameters,
                    runinfo=runinfo)

    os.chdir(workdir)
    try:
        result = recipe(obsres)
    finally:
        os.chdir(csd)

    return result

# part of this code appears in
# pontifex/process.py

def run_recipe_from_file(serializer, task_control, workdir=None, resultsdir=None, cleanup=False):

    workdir = os.getcwd() if workdir is None else workdir
    resultsdir = os.getcwd if resultsdir is None else resultsdir

    # json decode
    with open(task_control, 'r') as fd:
        task_control = serializer.load(fd)
    
    ins_pars = {}
    params = {}
    
    if 'instrument' in task_control:
        _logger.info('file contains instrument config')
        ins_pars = task_control['instrument']
    if 'observing_result' in task_control:
        _logger.info('file contains observing result')
        obsres_dict = task_control['observing_result']
        obsres = obsres_from_dict(obsres_dict)

    if 'reduction' in task_control:
        params = task_control['reduction']['parameters']
        
    _logger.info('instrument=%(instrument)s mode=%(mode)s', 
                obsres.__dict__)
    _logger.info('pipeline=%s', ins_pars['pipeline'])
    try:
        RecipeClass = get_recipe(ins_pars['pipeline'], obsres.mode)
        _logger.info('entry point is %s', RecipeClass)
    except ValueError:
        _logger.warning('cannot find entry point for %(instrument)s and %(mode)s', obsres.__dict__)
        raise

    _logger.info('matching parameters')    

    parameters = {}

    for req in RecipeClass.__requires__:
        try:
            _logger.info('recipe requires %s', req.name)
            parameters[req.name]= req.lookup(params)
            _logger.debug('parameter %s has value %s', req.name, parameters[req.name])
        except LookupError as error:
            _logger.error('%s', error)
            raise

    for req in RecipeClass.__provides__:
        _logger.info('recipe provides %s', req)
    
    # Creating base directory for storing results
                   
    _logger.debug('creating runinfo')
            
    runinfo = {}
    runinfo['workdir'] = workdir
    runinfo['resultsdir'] = resultsdir
    runinfo['entrypoint'] = RecipeClass

    # Set custom logger
    # FIXME we are assuming here that Recipe top package is named after the instrument
    _recipe_logger = logging.getLogger('%(instrument)s.recipes' % obsres.__dict__)
    _recipe_formatter = logging.Formatter('%(asctime)s - %(name)s - %(levelname)s - %(message)s')

    _logger.debug('creating custom logger "processing.log"')
    os.chdir(resultsdir)
    fh = logging.FileHandler('processing.log')
    fh.setLevel(logging.DEBUG)
    fh.setFormatter(_recipe_formatter)
    _recipe_logger.addHandler(fh)

    result = {}
    try:
        # Running the recipe
        _logger.debug('running the recipe %s', RecipeClass.__name__)

        result = main_internal(RecipeClass, obsres, ins_pars, parameters, 
                                runinfo, workdir=workdir)

        result['recipe_runner'] = info()
        result['runinfo'] = runinfo
    
        os.chdir(resultsdir)

        with open('result.txt', 'w+') as fd:
            serializer.dump(result, fd)
    
        with open('result.txt', 'r') as fd:
            result = serializer.load(fd)

        if cleanup:
            _logger.debug('Cleaning up the workdir')
            shutil.rmtree(workdir)
    except Exception as error:
        _logger.error('%s', error)
        result['error'] = {'type': error.__class__.__name__, 
                                    'message': str(error), 
                                    'traceback': traceback.format_exc()}
    finally:
        _recipe_logger.removeHandler(fh)

    return result

def run_recipe(serializer, obsres, params, instrument, workdir, resultsdir, cleanup): 
    _logger.info('instrument={0.instrument} mode={0.mode}'.format(obsres))
    _logger.info('pipeline={0[pipeline]}'.format(instrument))
    try:
        RecipeClass = get_recipe(instrument['pipeline'], obsres.mode)
        _logger.info('entry point is %s', RecipeClass)
    except ValueError:
        _logger.warning('cannot find recipe class for {0.instrument} mode={0.mode}'
                        .format(obsres))
        raise

    _logger.info('matching parameters')    

    allmetadata = params
    allmetadata['instrument'] = instrument
    allm = TreeDict(allmetadata)
    parameters = {}

    for req in RecipeClass.__requires__:
        try:
            _logger.info('recipe requires %s', req.name)
<<<<<<< HEAD
            parameters[req.name]= req.lookup(allm)
=======
            parameters[req.name]= lookup_param(req, allm)
>>>>>>> 2cbfd27f
            _logger.debug('parameter %s has value %s', req.name, parameters[req.name])
        except LookupError as error:
            _logger.error('%s', error)
            sys.exit(1)

    for req in RecipeClass.__provides__:
        _logger.info('recipe provides %s', req)
    
    # Creating base directory for storing results
                   
    _logger.debug('creating runinfo')
            
    runinfo = {}
    runinfo['workdir'] = workdir
    runinfo['resultsdir'] = resultsdir
    runinfo['entrypoint'] = fully_qualified_name(RecipeClass)

    # Set custom logger
    _logger.debug('getting recipe logger')
    
    _recipe_logger = RecipeClass.logger
    _recipe_formatter = logging.Formatter('%(asctime)s - %(name)s - %(levelname)s - %(message)s')

    _logger.debug('creating custom logger "processing.log"')
    os.chdir(resultsdir)
    fh = logging.FileHandler('processing.log')
    fh.setLevel(logging.DEBUG)
    fh.setFormatter(_recipe_formatter)
    _recipe_logger.addHandler(fh)

    result = {}
    try:
        # Running the recipe
        _logger.debug('running the recipe %s', RecipeClass.__name__)

        result = main_internal(RecipeClass, obsres, instrument, parameters, 
                                runinfo, workdir=workdir)

        result['recipe_runner'] = info()
        result['runinfo'] = runinfo
    
        os.chdir(resultsdir)

        with open('result.txt', 'w+') as fd:
            serializer.dump(result, fd)
    
        with open('result.txt', 'r') as fd:
            result = serializer.load(fd)

        if cleanup:
            _logger.debug('cleaning up the workdir')
            shutil.rmtree(workdir)
        _logger.info('finished')
    except Exception as error:
        _logger.error('%s', error)
        result['error'] = {'type': error.__class__.__name__, 
                                    'message': str(error), 
                                    'traceback': traceback.format_exc()}
        _logger.error('finishing with errors: %s', error)
    finally:
        _recipe_logger.removeHandler(fh)

    return result



def mode_run(serializer, args):
    '''Recipe execution mode of numina.'''
    args.basedir = os.path.abspath(args.basedir)    
    
    if args.workdir is None:
        args.workdir = os.path.join(args.basedir, 'work')
    
    args.workdir = os.path.abspath(args.workdir)
                
    if args.resultsdir is None:
        args.resultsdir = os.path.join(args.basedir, 'results')
    
    args.resultsdir = os.path.abspath(args.resultsdir)

    # Check basedir exists
    if not os.path.exists(args.basedir):
        os.mkdir(args.basedir)
        
    # Check workdir exists
    if not os.path.exists(args.workdir):
        os.mkdir(args.workdir)
    
    # Check resultdir exists
    if not os.path.exists(args.resultsdir):
        os.mkdir(args.resultsdir)

    instrument = {}
    reduction = {}

    obsres_read = False
    instrument_read = False
    
    # Read observing result from args.
    if args.obsblock is not None:
        _logger.info('reading observing block from %s', args.obsblock)
        with open(args.obsblock, 'r') as fd:
            obsres_read = True
            obsres_dict = serializer.load(fd)
            obsres = obsres_from_dict(obsres_dict)
    
    # Read instrument information from args.instrument
    if args.instrument is not None:
        _logger.info('reading instrument config from %s', args.instrument)
        with open(args.instrument, 'r') as fd:
            # json decode    
            instrument = serializer.load(fd)
            instrument_read = True

    # Read task information from args.task
    with open(args.task, 'r') as fd:
        task_control = serializer.load(fd)
            
    if not instrument_read and 'instrument' in task_control:
        _logger.info('reading instrument config from %s', args.task)
        instrument = task_control['instrument']
        
    if not obsres_read and 'observing_result' in task_control:
        _logger.info('reading observing result from %s', args.task)
        obsres_read = True
        obsres_dict = task_control['observing_result']
        obsres = obsres_from_dict(obsres_dict)

    if 'parameters' in task_control:
        _logger.info('reading reduction parameters from %s', args.task)
        reduction = task_control['parameters']
        
    if not obsres_read:
        _logger.error('observing result not read from input files')
        return
        
    if not instrument_read:
        _logger.error('instrument not read from input files')
        return
    
    return run_recipe(serializer, obsres, reduction, instrument, 
                       args.workdir, args.resultsdir, args.cleanup)

def info():
    '''Information about this version of numina.
    
    This information will be stored in the result object of the recipe
    '''
    return dict(name='numina', version=__version__)

def main(args=None):
    '''Entry point for the Numina CLI.'''        
    # Configuration args from a text file    
    config = SafeConfigParser()

    # Building programatically    
    config.add_section('numina')
    config.set('numina', 'format', 'yaml')

    # Custom values, site wide and local
    config.read(['.numina/numina.cfg', 
                 os.path.join(xdg_config_home, 'numina/numina.cfg')])

    parser = argparse.ArgumentParser(description='Command line interface of Numina',
                                     prog='numina',
                                     epilog="For detailed help pass " \
                                               "--help to a target")
    
    parser.add_argument('-d', '--debug', action="store_true", 
                      dest="debug", default=False, 
                      help="make lots of noise [default]")
    parser.add_argument('-l', action="store", dest="logging", metavar="FILE", 
                      help="FILE with logging configuration")
    parser.add_argument('--module', action="store", dest="module", 
                      metavar="FILE", help="FILE", default='emir')
    
    subparsers = parser.add_subparsers(title='Targets',
                                       description='These are valid commands you can ask numina to do.')
    parser_list = subparsers.add_parser('list', help='list help')
    
    parser_list.set_defaults(command=mode_list)
    
    parser_run = subparsers.add_parser('run', help='run help')
    
    parser_run.set_defaults(command=mode_run)    

    parser_run.add_argument('--instrument', dest='instrument', default=None)
    parser_run.add_argument('--obsblock', dest='obsblock', default=None)
    parser_run.add_argument('--basedir', action="store", dest="basedir", 
                      default=os.getcwd())
    # FIXME: It is questionable if this flag should be used or not
    parser_run.add_argument('--datadir', action="store", dest="datadir")
    parser_run.add_argument('--resultsdir', action="store", dest="resultsdir")
    parser_run.add_argument('--workdir', action="store", dest="workdir")    
    parser_run.add_argument('--cleanup', action="store_true", dest="cleanup", 
                      default=False)
    parser_run.add_argument('task')
    
    args = parser.parse_args(args)


    # logger file
    if args.logging is not None:
        logging.config.fileConfig(args.logging)
    else:
        # This should be a default path in defaults.cfg
        try:
            args.logging = config.get('numina', 'logging')
            logging.config.fileConfig(args.logging)
        except ConfigParserError:
            logging.config.dictConfig(_loggconf)
    
                
    _logger = logging.getLogger("numina")
    
    _logger.info('Numina simple recipe runner version %s', __version__)

    pipelines = init_pipeline_system()
    for key in pipelines:
        pl = pipelines[key]
        version = pl.version
        instrument = key
        _logger.info('Loaded pipeline for %s, version %s', instrument, version)
    captureWarnings(True)

    # Serialization loaded after pipelines, so that
    # pipelines can provide their own
    # serialization format
    serformat = config.get('numina', 'format')
    _logger.info('Serialization format is %s', serformat)
    try:
        serializer = lookup(serformat)      
    except LookupError:
        _logger.info('Serialization format %s is not defined', serformat)
        raise
    
    args.command(serializer, args)

if __name__ == '__main__':
    main()<|MERGE_RESOLUTION|>--- conflicted
+++ resolved
@@ -34,6 +34,7 @@
 from numina import __version__, obsres_from_dict
 from numina.pipeline import init_pipeline_system
 from numina.recipes import list_recipes
+from numina.recipes.lookup import lookup as lookup_param
 from numina.pipeline import get_recipe
 from numina.serialize import lookup
 from numina.xdgdirs import xdg_config_home
@@ -154,7 +155,7 @@
     for req in RecipeClass.__requires__:
         try:
             _logger.info('recipe requires %s', req.name)
-            parameters[req.name]= req.lookup(params)
+            parameters[req.name]= lookup_param(req, params)
             _logger.debug('parameter %s has value %s', req.name, parameters[req.name])
         except LookupError as error:
             _logger.error('%s', error)
@@ -237,11 +238,7 @@
     for req in RecipeClass.__requires__:
         try:
             _logger.info('recipe requires %s', req.name)
-<<<<<<< HEAD
-            parameters[req.name]= req.lookup(allm)
-=======
             parameters[req.name]= lookup_param(req, allm)
->>>>>>> 2cbfd27f
             _logger.debug('parameter %s has value %s', req.name, parameters[req.name])
         except LookupError as error:
             _logger.error('%s', error)
