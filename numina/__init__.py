--- conflicted
+++ resolved
@@ -21,11 +21,7 @@
 
 import logging
 
-<<<<<<< HEAD
-__version__ = '0.8.3'
-=======
-__version__ = '0.8.4dev'
->>>>>>> 90212b58
+__version__ = '0.8.4'
 
 # Top level NullHandler
 logging.getLogger("numina").addHandler(logging.NullHandler())
