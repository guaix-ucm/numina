#
# Copyright 2008-2012 Universidad Complutense de Madrid
# 
# This file is part of Numina
# 
# Numina is free software: you can redistribute it and/or modify
# it under the terms of the GNU General Public License as published by
# the Free Software Foundation, either version 3 of the License, or
# (at your option) any later version.
# 
# Numina is distributed in the hope that it will be useful,
# but WITHOUT ANY WARRANTY; without even the implied warranty of
# MERCHANTABILITY or FITNESS FOR A PARTICULAR PURPOSE.  See the
# GNU General Public License for more details.
# 
# You should have received a copy of the GNU General Public License
# along with Numina.  If not, see <http://www.gnu.org/licenses/>.
# 

'''Numina data processing system.'''

import logging

<<<<<<< HEAD
__version__ = '0.8.4'
=======
__version__ = '0.8.5dev'
>>>>>>> 438c9724

# Top level NullHandler
logging.getLogger("numina").addHandler(logging.NullHandler())

<|MERGE_RESOLUTION|>--- conflicted
+++ resolved
@@ -21,11 +21,7 @@
 
 import logging
 
-<<<<<<< HEAD
-__version__ = '0.8.4'
-=======
-__version__ = '0.8.5dev'
->>>>>>> 438c9724
+__version__ = '0.8.5'
 
 # Top level NullHandler
 logging.getLogger("numina").addHandler(logging.NullHandler())
