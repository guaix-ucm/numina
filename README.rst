--- conflicted
+++ resolved
@@ -20,18 +20,14 @@
 Requirements
 ------------
 
-<<<<<<< HEAD
-Python 2.7 or 3.5 (or greater) is required. Numina requires the following
-=======
 Python 2.7 or Python >= 3.4 is required. Numina requires the following
->>>>>>> af28843e
 packages installed in order to work properly:
 
  - setuptools (http://pythonhosted.org/setuptools/)
  - six >= 1.7 (https://pythonhosted.org/six/)
  - numpy >= 1.6 (http://numpy.scipy.org/) 
  - scipy (http://www.scipy.org)
- - astropy >= 1. (http://www.astropy.org/)
+ - astropy >= 1.0 (http://www.astropy.org/)
  - PyYaml (http://pyyaml.org/)
  - dateutil (https://pypi.org/project/python-dateutil/)
 
