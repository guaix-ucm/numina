--- conflicted
+++ resolved
@@ -35,11 +35,7 @@
           
       - name: Install cibuildwheel
         run: |
-<<<<<<< HEAD
-          python -m pip install cibuildwheel==1.6.1 
-=======
           python -m pip install cibuildwheel==2.3.0
->>>>>>> a29869f7
       
       - name: Build wheels
         run: |
